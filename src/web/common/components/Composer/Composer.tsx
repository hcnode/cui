--- conflicted
+++ resolved
@@ -137,11 +137,8 @@
   onClose: () => void;
   isOpen: boolean;
   focusedIndex: number;
-<<<<<<< HEAD
   position?: 'above' | 'below';
-=======
   triggerRef?: React.RefObject<HTMLElement>;
->>>>>>> 98b3b3ce
 }
 
 function AutocompleteDropdown({
@@ -150,11 +147,8 @@
   onClose,
   isOpen,
   focusedIndex,
-<<<<<<< HEAD
   position = 'below',
-=======
   triggerRef,
->>>>>>> 98b3b3ce
 }: AutocompleteDropdownProps) {
   if (!isOpen) return null;
 
@@ -688,11 +682,8 @@
           onClose={resetAutocomplete}
           isOpen={autocomplete.isActive && autocomplete.suggestions.length > 0}
           focusedIndex={autocomplete.focusedIndex}
-<<<<<<< HEAD
           position={dropdownPosition}
-=======
           triggerRef={textareaRef}
->>>>>>> 98b3b3ce
         />
       )}
     </form>
